# Landing as a Service Infrastructure

This repository contains a Terragrunt-based infrastructure setup for a serverless application that generates landing pages using AWS Bedrock. The infrastructure is organized under the `infrastructure/` directory with reusable Terraform modules and environment-specific configurations for `dev` and `prod` in `us-west-2`.

## Structure

```
infrastructure/
  modules/        # Reusable Terraform modules
  live/
    dev/          # Development environment
    prod/         # Production environment
```

Each environment deploys:
- S3 buckets for input HTML and generated output
- IAM roles for the Lambda function
- A Lambda function that calls Bedrock
- API Gateway for invoking the Lambda
- Cognito user pool for authentication
- CloudFront distribution to serve generated pages

<<<<<<< HEAD
Run `terragrunt run-all apply` from the desired environment directory to deploy.

## Web Frontend

A simple static web page for interacting with the service lives in `web/`.
It handles Cognito authentication, collects the desired modifications and
calls the API Gateway endpoint. The response should contain the path or URL
of the generated landing page, which is then opened in the browser.

### Setup
1. Deploy the infrastructure (`terragrunt run-all apply`) in the desired environment.
2. Retrieve the required values using `terragrunt output`:
   - `api_endpoint`
   - `user_pool_id`
   - `user_pool_client_id`
   - `distribution_domain_name`
3. Copy `web/config.example.js` to `web/config.js` and fill in the above values.

The web folder is static, so no build step is required. To make it
accessible you can upload it to the input S3 bucket created by the
infrastructure:

```bash
aws s3 sync web/ s3://<input-bucket-name>
```

Once uploaded, open `index.html` in a browser and sign in with your Cognito
credentials to generate a page.
=======
Before running Terragrunt you must set the bucket and region for storing
Terraform state. For example:

```bash
export TG_STATE_BUCKET=laas-dev-tfstate
export TG_REGION=us-west-2
```

Run `terragrunt run-all apply` from the desired environment directory to deploy.
>>>>>>> fba313dd
<|MERGE_RESOLUTION|>--- conflicted
+++ resolved
@@ -20,7 +20,14 @@
 - Cognito user pool for authentication
 - CloudFront distribution to serve generated pages
 
-<<<<<<< HEAD
+Before running Terragrunt you must set the bucket and region for storing
+Terraform state. For example:
+
+```bash
+export TG_STATE_BUCKET=laas-dev-tfstate
+export TG_REGION=us-west-2
+```
+
 Run `terragrunt run-all apply` from the desired environment directory to deploy.
 
 ## Web Frontend
@@ -48,15 +55,4 @@
 ```
 
 Once uploaded, open `index.html` in a browser and sign in with your Cognito
-credentials to generate a page.
-=======
-Before running Terragrunt you must set the bucket and region for storing
-Terraform state. For example:
-
-```bash
-export TG_STATE_BUCKET=laas-dev-tfstate
-export TG_REGION=us-west-2
-```
-
-Run `terragrunt run-all apply` from the desired environment directory to deploy.
->>>>>>> fba313dd
+credentials to generate a page.