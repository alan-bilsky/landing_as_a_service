--- conflicted
+++ resolved
@@ -6,24 +6,21 @@
   config_path = "../iam"
 }
 
-<<<<<<< HEAD
+
 dependency "input_bucket" {
   config_path = "../s3_input"
 }
 
-=======
->>>>>>> 916212f9
 dependency "output_bucket" {
   config_path = "../s3_output"
 }
 
-<<<<<<< HEAD
+
 dependency "cloudfront" {
   config_path = "../cloudfront"
 }
 
-=======
->>>>>>> 916212f9
+
 terraform {
   source = "../../../modules/lambda"
 }
@@ -32,13 +29,10 @@
   function_name   = "laas-prod-handler"
   lambda_role_arn = dependency.iam.outputs.lambda_role_arn
   timeout         = 60
-<<<<<<< HEAD
   input_bucket_name  = dependency.input_bucket.outputs.bucket_name
   input_key          = "index.html"
   output_bucket_name = dependency.output_bucket.outputs.bucket_name
   bedrock_model_id   = "anthropic.claude-v2"
   cloudfront_domain  = dependency.cloudfront.outputs.distribution_domain_name
-=======
-  output_bucket_name = dependency.output_bucket.outputs.bucket_name
->>>>>>> 916212f9
+
 }