--- conflicted
+++ resolved
@@ -14,7 +14,7 @@
   source_code_hash = data.archive_file.lambda_zip.output_base64sha256
   timeout          = var.timeout
 
-<<<<<<< HEAD
+
   environment {
     variables = {
       INPUT_BUCKET       = var.input_bucket_name
@@ -22,14 +22,6 @@
       OUTPUT_BUCKET      = var.output_bucket_name
       BEDROCK_MODEL_ID   = var.bedrock_model_id
       CLOUDFRONT_DOMAIN  = var.cloudfront_domain
-=======
-  dynamic "environment" {
-    for_each = var.output_bucket_name != "" ? [1] : []
-    content {
-      variables = {
-        OUTPUT_BUCKET = var.output_bucket_name
-      }
->>>>>>> 916212f9
     }
   }
 }